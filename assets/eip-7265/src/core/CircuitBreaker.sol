// SPDX-License-Identifier: UNLICENSED
pragma solidity ^0.8.22;

import {SafeERC20} from "openzeppelin-contracts/token/ERC20/utils/SafeERC20.sol";
import {IERC20} from "openzeppelin-contracts/token/ERC20/IERC20.sol";
import {Ownable} from "openzeppelin-contracts/access/Ownable.sol";

import {IERC7265CircuitBreaker} from "../interfaces/IERC7265CircuitBreaker.sol";
import {ISettlementModule} from "../interfaces/ISettlementModule.sol";

import {Limiter, LiqChangeNode} from "../static/Structs.sol";
import {LimiterLib, LimitStatus} from "../utils/LimiterLib.sol";

contract CircuitBreaker is IERC7265CircuitBreaker, Ownable {
    using SafeERC20 for IERC20;
    using LimiterLib for Limiter;

    ////////////////////////////////////////////////////////////////
    //                      STATE VARIABLES                       //
    ////////////////////////////////////////////////////////////////

    mapping(bytes32 identifier => Limiter limiter) public limiters;
    mapping(address _contract => bool protectionActive)
        public isProtectedContract;

    uint256 public immutable WITHDRAWAL_PERIOD;

    uint256 public immutable TICK_LENGTH;

    bool public isOperational = true;

    uint256 public rateLimitEndTimestamp;

    uint256 public rateLimitCooldownPeriod;

    uint256 public gracePeriodEndTimestamp;

    

    ////////////////////////////////////////////////////////////////
    //                           ERRORS                           //
    ////////////////////////////////////////////////////////////////

    error CircuitBreaker__NotAProtectedContract();
    error CircuitBreaker__NotOperational();
    error CircuitBreaker__NotRateLimited();
    error CircuitBreaker__InvalidGracePeriodEnd();

    ////////////////////////////////////////////////////////////////
    //                         MODIFIERS                          //
    ////////////////////////////////////////////////////////////////

    modifier onlyProtected() {
        if (!isProtectedContract[msg.sender]) {
            revert CircuitBreaker__NotAProtectedContract();
        }
        _;
    }

    /**
     * @notice When the isOperational flag is set to false, the protocol is considered locked and will
     * revert all future deposits, withdrawals, and claims to locked funds.
     * The admin should migrate the funds from the underlying protocol and what is remaining
     * in the CircuitBreaker contract to a multisig. This multisig should then be used to refund users pro-rata.
     * (Social Consensus)
     */
    modifier onlyOperational() {
        if (!isOperational) revert CircuitBreaker__NotOperational();
        _;
    }

    /**
     * @notice CircuitBreaker constructor
     * @param _rateLimitCooldownPeriod The cooldown period for the rate limiter
     * @param _withdrawalPeriod The withdrawal period for the rate limiter
     * @param _liquidityTickLength The tick length for the rate limiter
     * @param _initialOwner The initial owner of the contract
     */
    constructor(
        uint256 _rateLimitCooldownPeriod,
        uint256 _withdrawalPeriod,
        uint256 _liquidityTickLength,
        address _initialOwner
    ) Ownable(_initialOwner) {
        rateLimitCooldownPeriod = _rateLimitCooldownPeriod;
        WITHDRAWAL_PERIOD = _withdrawalPeriod;
        TICK_LENGTH = _liquidityTickLength;
    }

    /// @dev OWNER FUNCTIONS

    /// @inheritdoc IERC7265CircuitBreaker
    function addProtectedContracts(
        address[] calldata _ProtectedContracts
    ) external override onlyOwner {
        for (uint256 i = 0; i < _ProtectedContracts.length; ++i) {
            isProtectedContract[_ProtectedContracts[i]] = true;
        }
    }

    /// @inheritdoc IERC7265CircuitBreaker
    function removeProtectedContracts(
        address[] calldata _ProtectedContracts
    ) external override onlyOwner {
        for (uint256 i = 0; i < _ProtectedContracts.length; ++i) {
            isProtectedContract[_ProtectedContracts[i]] = false;
        }
    }

    /// @dev CORE CIRCUIT BREAKER FUNCTIONS

    /// @inheritdoc IERC7265CircuitBreaker
    function addSecurityParameter(
        bytes32 identifier,
        uint256 minLiqRetainedBps,
        uint256 limitBeginThreshold,
        address settlementModule
    ) external override onlyOwner {
        _addSecurityParameter(
            identifier,
            minLiqRetainedBps,
            limitBeginThreshold,
            settlementModule
        );
    }

    /// @inheritdoc IERC7265CircuitBreaker
    function updateSecurityParameter(
        bytes32 identifier,
        uint256 minLiqRetainedBps,
        uint256 limitBeginThreshold,
        address settlementModule
    ) external override onlyOwner {
        _updateSecurityParameter(
            identifier,
            minLiqRetainedBps,
            limitBeginThreshold,
            settlementModule
        );
    }

    /// @inheritdoc IERC7265CircuitBreaker
    function setCircuitBreakerOperationalStatus(
        bool newOperationalStatus
    ) external override onlyOwner {
        isOperational = newOperationalStatus;
    }

    /**
     * @notice Called by the owner to set the rate limit cooldown period
     * @param _gracePeriodEndTimestamp The new rate limit cooldown period
     */
    function startGracePeriod(uint256 _gracePeriodEndTimestamp) external onlyOwner {
        if (_gracePeriodEndTimestamp <= block.timestamp) revert CircuitBreaker__InvalidGracePeriodEnd();
        gracePeriodEndTimestamp = _gracePeriodEndTimestamp;
        emit GracePeriodStarted(_gracePeriodEndTimestamp);
    }

    /**
     * @notice Called by the owner to override and disable rate limit
     * @param identifier The identifier of the limiter
     */
    function overrideRateLimit(bytes32 identifier) external onlyOwner {
        if (!(isRateLimited())) revert CircuitBreaker__NotRateLimited();
        rateLimitEndTimestamp = block.timestamp - 1;
        limiters[identifier].sync(WITHDRAWAL_PERIOD);
    }

    /**
     * @dev Override the status of the limiter
     * @param identifier The identifier of the limiter
     * @param overrideStatus The status to override to
     * @return bool the new status of the limiter
     */
    function setLimiterOverriden(
        bytes32 identifier,
        bool overrideStatus
    ) external onlyOwner returns (bool) {
        return limiters[identifier].overriden = overrideStatus;
    }

    /// @inheritdoc IERC7265CircuitBreaker
    function increaseParameter(
        bytes32 identifier,
        uint256 amount,
        address settlementTarget,
        uint256 settlementValue,
        bytes memory settlementPayload
    ) external override returns (bool) {
        return
            _increaseParameter(
                identifier,
                amount,
                settlementTarget,
                settlementValue,
                settlementPayload
            );
    }

    /// @inheritdoc IERC7265CircuitBreaker
    function decreaseParameter(
        bytes32 identifier,
        uint256 amount,
        address settlementTarget,
        uint256 settlementValue,
        bytes memory settlementPayload
    ) external override returns (bool) {
        return
            _decreaseParameter(
                identifier,
                amount,
                settlementTarget,
                settlementValue,
                settlementPayload
            );
    }

<<<<<<< HEAD
    /// @inheritdoc IERC7265CircuitBreaker
    function overrideExpiredRateLimit() external {
        if (!isRateLimited) revert CircuitBreaker__NotRateLimited();
        if (block.timestamp - lastRateLimitTimestamp < rateLimitCooldownPeriod) {
            revert CircuitBreaker__CooldownPeriodNotReached();
        }

        isRateLimited = false;
    }

=======
>>>>>>> 700391a7
    /**
     * @dev Due to potential inactivity, the linked list may grow to where
     * it is better to clear the backlog in advance to save gas for the users
     * this is a public function so that anyone can call it as it is not user sensitive
     */
    function clearBackLog(bytes32 identifier, uint256 _maxIterations) external {
        limiters[identifier].sync(WITHDRAWAL_PERIOD, _maxIterations);
    }

    /// @dev EXTERNAL VIEW FUNCTIONS

    /// @inheritdoc IERC7265CircuitBreaker
    function isParameterRateLimited(bytes32 identifier) external view returns (bool) {
        return limiters[identifier].status() == LimitStatus.Triggered;
    }

    /// @inheritdoc IERC7265CircuitBreaker
    function isInGracePeriod() public view returns (bool) {
        return block.timestamp <= gracePeriodEndTimestamp;
    }

<<<<<<< HEAD
    /**
     * @notice Get the next timestamp and amount of the limiter at a given tick
     * @param identifier The identifier of the limiter
     * @param _tickTimestamp The timestamp of the tick
     * @return nextTimestamp The next timestamp of the tick
     * @return amount The amount value on the limiter at the tick
     */
=======
    function isRateLimited() public view returns (bool) {
        return block.timestamp <= rateLimitEndTimestamp;
    }

>>>>>>> 700391a7
    function liquidityChanges(
        bytes32 identifier,
        uint256 _tickTimestamp
    ) external view returns (uint256 nextTimestamp, int256 amount) {
        LiqChangeNode storage node = limiters[identifier].listNodes[
            uint32(_tickTimestamp)  
        ];
        nextTimestamp = node.nextTimestamp;
        amount = node.amount;
    }

    /// @dev INTERNAL FUNCTIONS

    /**
     * @notice Add a new security parameter
     * @param identifier The identifier of the limiter
     * @param minValBps The minimum value of the limiter in basis points
     * @param limitBeginThreshold The threshold to begin the limiter
     * @param settlementModule The settlement module to use
     */
    function _addSecurityParameter(
        bytes32 identifier,
        uint256 minValBps,
        uint256 limitBeginThreshold,
        address settlementModule
    ) internal {
        Limiter storage limiter = limiters[identifier];
        limiter.init(
            minValBps,
            limitBeginThreshold,
            ISettlementModule(settlementModule)
        );
        emit SecurityParameterAdded(
            identifier,
            minValBps,
            limitBeginThreshold,
            settlementModule
        );
    }

    /**
     * @notice Update a security parameter
     * @param identifier The identifier of the limiter
     * @param minValBps The minimum value of the limiter in basis points
     * @param limitBeginThreshold The threshold to begin the limiter
     * @param settlementModule The settlement module to use
     */
    function _updateSecurityParameter(
        bytes32 identifier,
        uint256 minValBps,
        uint256 limitBeginThreshold,
        address settlementModule
    ) internal {
        Limiter storage limiter = limiters[identifier];
        limiter.updateParams(
            minValBps,
            limitBeginThreshold,
            ISettlementModule(settlementModule)
        );
        limiter.sync(WITHDRAWAL_PERIOD);
    }

    /**
     * @notice Increase parameter on a limiter
     * @param identifier The identifier of the limiter
     * @param amount The amount to increase by
     * @param settlementTarget The settlement target
     * @param settlementValue The settlement value
     * @param settlementPayload The settlement payload
     * @return bool if the rate limit is triggered
     */
    function _increaseParameter(
        bytes32 identifier,
        uint256 amount,
        address settlementTarget,
        uint256 settlementValue,
        bytes memory settlementPayload
    ) internal onlyProtected onlyOperational returns (bool) {
        /// @dev uint256 could overflow into negative
        Limiter storage limiter = limiters[identifier];

        emit ParameterInrease(amount, identifier);
        limiter.recordChange(int256(amount), WITHDRAWAL_PERIOD, TICK_LENGTH);
        if (limiter.status() == LimitStatus.Triggered && !isInGracePeriod()) {
            emit RateLimited(identifier);
            rateLimitEndTimestamp = block.timestamp + rateLimitCooldownPeriod;
            _onCircuitBreakerTrigger(
                limiter,
                settlementTarget,
                settlementValue,
                settlementPayload
            );
            return true;
        }
        return false;
    }

    /**
     * @notice Decrease parameter on a limiter
     * @param identifier The identifier of the limiter
     * @param amount The amount to decrease by
     * @param settlementTarget The settlement target
     * @param settlementValue The settlement value
     * @param settlementPayload The settlement payload
     * @return bool if the rate limit is triggered
     */
    function _decreaseParameter(
        bytes32 identifier,
        uint256 amount,
        address settlementTarget,
        uint256 settlementValue,
        bytes memory settlementPayload
    ) internal onlyProtected onlyOperational returns (bool) {
        Limiter storage limiter = limiters[identifier];
        // Check if the token has enforced rate limited
        if (!limiter.isInitialized()) {
            // if it is not rate limited, just return false
            return false;
        }

        emit ParameterDecrease(amount, identifier);
        limiter.recordChange(-int256(amount), WITHDRAWAL_PERIOD, TICK_LENGTH);

        // Check if rate limit is triggered after withdrawal
        if (limiter.status() == LimitStatus.Triggered && !isInGracePeriod()) {
            emit RateLimited(identifier);
            rateLimitEndTimestamp = block.timestamp + rateLimitCooldownPeriod;
            _onCircuitBreakerTrigger(
                limiter,
                settlementTarget,
                settlementValue,
                settlementPayload
            );
            return true;
        }
        return false;
    }

    /**
     * @notice Called when the circuit breaker is triggered
     * @param limiter The limiter that was triggered
     * @param settlementTarget The settlement target
     * @param settlementValue The settlement value
     * @param settlementPayload The settlement payload
     */
    function _onCircuitBreakerTrigger(
        Limiter storage limiter,
        address settlementTarget,
        uint256 settlementValue,
        bytes memory settlementPayload
    ) internal virtual {
        limiter.settlementModule.prevent{value: settlementValue}(
            settlementTarget,
            settlementValue,
            settlementPayload
        );
    }
}<|MERGE_RESOLUTION|>--- conflicted
+++ resolved
@@ -215,19 +215,6 @@
             );
     }
 
-<<<<<<< HEAD
-    /// @inheritdoc IERC7265CircuitBreaker
-    function overrideExpiredRateLimit() external {
-        if (!isRateLimited) revert CircuitBreaker__NotRateLimited();
-        if (block.timestamp - lastRateLimitTimestamp < rateLimitCooldownPeriod) {
-            revert CircuitBreaker__CooldownPeriodNotReached();
-        }
-
-        isRateLimited = false;
-    }
-
-=======
->>>>>>> 700391a7
     /**
      * @dev Due to potential inactivity, the linked list may grow to where
      * it is better to clear the backlog in advance to save gas for the users
@@ -249,7 +236,10 @@
         return block.timestamp <= gracePeriodEndTimestamp;
     }
 
-<<<<<<< HEAD
+    function isRateLimited() public view returns (bool) {
+        return block.timestamp <= rateLimitEndTimestamp;
+    }
+
     /**
      * @notice Get the next timestamp and amount of the limiter at a given tick
      * @param identifier The identifier of the limiter
@@ -257,12 +247,6 @@
      * @return nextTimestamp The next timestamp of the tick
      * @return amount The amount value on the limiter at the tick
      */
-=======
-    function isRateLimited() public view returns (bool) {
-        return block.timestamp <= rateLimitEndTimestamp;
-    }
-
->>>>>>> 700391a7
     function liquidityChanges(
         bytes32 identifier,
         uint256 _tickTimestamp
